PROTOC_VER ?= 3.0.0
GOGO_PROTO_TAG ?= v0.3
GRPC_GATEWAY_TAG ?= v1.1.0
BUILDBOX_TAG := spifee-buildbox:0.0.1
PLATFORM := linux-x86_64
GRPC_WORKLOAD := lib/workload/api
GRPC_LOCAL := lib/local/localapi
BUILDDIR ?= .
IMAGE := spiffe
TAG := 0.0.1

include build.assets/etcd.mk


# all goinstalls everything
.PHONY: all
all: install

# version prints current version
.PHONY: version
version:
	echo $(TAG)

# install installs binary
.PHONY: install
<<<<<<< HEAD
install:
	go install github.com/spiffe/spiffe/tool/spiffe github.com/spiffe/spiffe/tool/spiffectl
=======
install: 
	go install github.com/spiffe/spiffe/tool/spiffe github.com/spiffe/spiffe/tool/spiffectl github.com/spiffe/spiffe/tool/flex
>>>>>>> 6854036b

.PHONY: build
build:
	go build -o $(BUILDDIR)/spiffe github.com/spiffe/spiffe/tool/spiffe
	go build -o $(BUILDDIR)/spiffectl github.com/spiffe/spiffe/tool/spiffectl
	go build -o $(BUILDDIR)/flex github.com/spiffe/spiffe/tool/flex

# run runs local dev server
.PHONY: run
run: install test-etcd
	spiffe --config=./fixtures/local.yaml

.PHONY: test

test: test-etcd remove-temp-files
	SPIFFE_TEST_ETCD=true SPIFFE_TEST_ETCD_CONFIG=$(SPIFFE_TEST_ETCD_CONFIG) go test -v -test.parallel=0 ./lib/...

test-package: test-etcd remove-temp-files
	SPIFFE_TEST_ETCD=true SPIFFE_TEST_ETCD_CONFIG=$(SPIFFE_TEST_ETCD_CONFIG) go test -v ./$(p) -check.f=$(e)

cover-package: test-etcd remove-temp-files
	SPIFFE_TEST_ETCD=true SPIFFE_TEST_ETCD_CONFIG=$(SPIFFE_TEST_ETCD_CONFIG) go test -v ./$(p)  -coverprofile=/tmp/coverage.out
	go tool cover -html=/tmp/coverage.out


# send sends test message
.PHONY: send
send: install
	spiffectl "hola, SPIFFE"

# buildbox builds docker buildbox image used to compile binaries and generate GRPc stuff
.PHONY: buildbox
buildbox:
	cd build.assets && docker build \
          --build-arg PROTOC_VER=$(PROTOC_VER) \
          --build-arg GOGO_PROTO_TAG=$(GOGO_PROTO_TAG) \
          --build-arg GRPC_GATEWAY_TAG=$(GRPC_GATEWAY_TAG) \
          --build-arg PLATFORM=$(PLATFORM) \
          -t $(BUILDBOX_TAG) .


# containers builds container with spiffe
.PHONY: containers
containers:
	mkdir -p _tmp
	$(eval TMPDIR := $(shell mktemp -d $(CURDIR)/_tmp/temp.XXXXXX))
	if [ ! -d "$(TMPDIR)" ] ; then \
		echo "failed to generate temp dir" && exit 255 ;\
	fi
	mkdir -p $(TMPDIR)/build/opt/spiffe
	docker run \
	  -v $(shell pwd):/go/src/github.com/spiffe/spiffe \
	  -v $(TMPDIR)/build/opt/spiffe:/out \
		$(BUILDBOX_TAG) \
		make -C /go/src/github.com/spiffe/spiffe build BUILDDIR=/out
	cp build.assets/k8s/docker/spiffe.dockerfile $(TMPDIR)
	cp build.assets/install-flex.sh $(TMPDIR)/build/opt/spiffe
	chmod +x $(TMPDIR)/build/opt/spiffe/install-flex.sh
	cd $(TMPDIR) && docker build -t $(IMAGE):$(TAG) --file spiffe.dockerfile .
	rm -rf $(TMPDIR)

.PHONY: dev-containers
dev-containers: containers
	docker tag $(IMAGE):$(TAG) apiserver:5000/$(IMAGE):latest
	docker tag $(SPIFFE_TEST_ETCD_IMAGE) apiserver:5000/$(SPIFFE_TEST_ETCD_IMAGE)
	docker push apiserver:5000/$(IMAGE):latest
	docker push apiserver:5000/$(SPIFFE_TEST_ETCD_IMAGE)


.PHONY: dev-create
dev-create: dev-spiffe-create

.PHONY: dev-spiffe-create
dev-spiffe-create:
	kubectl create -f build.assets/k8s/resources/etcd-secrets.yaml
	kubectl create -f build.assets/k8s/resources/spiffe.yaml

.PHONY: dev-nginx-create
dev-nginx-create:
	kubectl create -f build.assets/k8s/resources/nginx.yaml

.PHONY: dev-nginx-destroy
dev-nginx-destroy:
	- kubectl --namespace=kube-system delete services/nginx
	- kubectl --namespace=kube-system delete deployments/nginx
	- kubectl --namespace=kube-system delete configmaps/nginx

.PHONY: dev-spiffe-destroy
dev-spiffe-destroy:
	- kubectl --namespace=kube-system delete daemonsets/spiffe-node
	- kubectl --namespace=kube-system delete deployments/spiffe
	- kubectl --namespace=kube-system delete configmaps/etcd-secrets
	- kubectl --namespace=kube-system delete configmaps/spiffe
	- kubectl --namespace=kube-system delete services/spiffe
	- kubectl --namespace=kube-system delete secrets/spiffe-creds

.PHONY: dev-destroy
dev-destroy: dev-spiffe-destroy

.PHONY: dev-redeploy
dev-redeploy: dev-destroy dev-containers dev-create

# proto generates GRPC defs from service definitions
.PHONY: grpc
grpc: buildbox
	docker run -v $(shell pwd):/go/src/github.com/spiffe/spiffe $(BUILDBOX_TAG) make -C /go/src/github.com/spiffe/spiffe buildbox-grpc

# proto generates GRPC stuff inside buildbox
.PHONY: buildbox-grpc
buildbox-grpc:
# standard GRPC output
	echo $$PROTO_INCLUDE
	cd $(GRPC_WORKLOAD) && protoc -I=.:$$PROTO_INCLUDE \
      --gofast_out=plugins=grpc:.\
    *.proto
# HTTP JSON gateway adapter
	cd $(GRPC_WORKLOAD) && protoc -I=.:$$PROTO_INCLUDE \
      --grpc-gateway_out=logtostderr=true:. \
      --swagger_out=logtostderr=true:. \
      *.proto
<<<<<<< HEAD
=======

# standard GRPC output
	echo $$PROTO_INCLUDE
	cd $(GRPC_LOCAL) && protoc -I=.:$$PROTO_INCLUDE \
      --gofast_out=plugins=grpc:.\
    *.proto
# HTTP JSON gateway adapter
	cd $(GRPC_LOCAL) && protoc -I=.:$$PROTO_INCLUDE \
      --grpc-gateway_out=logtostderr=true:. \
      --swagger_out=logtostderr=true:. \
      *.proto
>>>>>>> 6854036b


# This is to clean up flymake_ stuff hanging around as a result of Emacs-Flymake
.PHONY: remove-temp-files
remove-temp-files:
	@if [ $$USER != vagrant ] ; then \
		find . -name flymake_* -delete ; \
	fi
	@rm -rf _tmp || true


PWD := $(shell pwd)
REPODIR ?= $(abspath $(PWD))
SRCDIR := /go/src/github.com/spiffe/spiffe

#
# Runs tests inside a build container
#
.PHONY: test-docker
test-docker: buildbox test-etcd
	docker run --net=host --rm=true -u $$(id -u) -v $(REPODIR):$(SRCDIR) -t $(BUILDBOX_TAG) \
		/bin/bash -c "cd $(SRCDIR) && make buildbox-test"


.PHONY: buildbox-test
buildbox-test:
	SPIFFE_TEST_ETCD=true SPIFFE_TEST_ETCD_CONFIG=$(SPIFFE_TEST_ETCD_CONFIG) go test -v -test.parallel=0 -cover ./lib/...<|MERGE_RESOLUTION|>--- conflicted
+++ resolved
@@ -23,13 +23,8 @@
 
 # install installs binary
 .PHONY: install
-<<<<<<< HEAD
-install:
-	go install github.com/spiffe/spiffe/tool/spiffe github.com/spiffe/spiffe/tool/spiffectl
-=======
 install: 
 	go install github.com/spiffe/spiffe/tool/spiffe github.com/spiffe/spiffe/tool/spiffectl github.com/spiffe/spiffe/tool/flex
->>>>>>> 6854036b
 
 .PHONY: build
 build:
@@ -150,8 +145,6 @@
       --grpc-gateway_out=logtostderr=true:. \
       --swagger_out=logtostderr=true:. \
       *.proto
-<<<<<<< HEAD
-=======
 
 # standard GRPC output
 	echo $$PROTO_INCLUDE
@@ -163,8 +156,6 @@
       --grpc-gateway_out=logtostderr=true:. \
       --swagger_out=logtostderr=true:. \
       *.proto
->>>>>>> 6854036b
-
 
 # This is to clean up flymake_ stuff hanging around as a result of Emacs-Flymake
 .PHONY: remove-temp-files
